--- conflicted
+++ resolved
@@ -729,9 +729,6 @@
             
             for ticker_id, symbol in tickers:
                 try:
-<<<<<<< HEAD
-                    # Get notes if available
-=======
                     print(f"║ {symbol:<56}║")
                     print("║──────────────────────────────────────────────────────────║")
 
@@ -889,26 +886,10 @@
                         print(f"║ Options Data: Unable to analyze                               ║")
 
                     # Show notes if available
->>>>>>> 88999a21
                     notes = None
                     for t in self.watch_list_dao.get_tickers_in_watch_list(watch_list_id):
                         if t['symbol'] == symbol and t['notes']:
                             notes = t['notes']
-<<<<<<< HEAD
-                            break
-                    
-                    # Get comprehensive analysis using shared metrics
-                    analysis = self.shared_metrics.get_comprehensive_analysis(
-                        ticker_id, symbol, include_options=True, ma_period=20
-                    )
-                    
-                    # Format and display the analysis with notes
-                    formatted_output = self.shared_metrics.format_analysis_output(
-                        analysis, shares_info="", notes=notes
-                    )
-                    print(formatted_output)
-                    
-=======
                     if notes:
                         print("════════════════════════════════════════════════════════════════")
                         print(f"║ Notes: {notes[:50]}{' ' * (51 - min(50, len(notes)))}║")
@@ -919,7 +900,6 @@
                 except (ZeroDivisionError, decimal.DivisionUndefined, decimal.InvalidOperation) as div_err:
                     print(f"║ Error analyzing {symbol}: Division error                        ║")
                     print("════════════════════════════════════════════════════════════════")
->>>>>>> 88999a21
                 except Exception as ticker_err:
                     print(f"║ Error analyzing {symbol}: {str(ticker_err)[:40]}               ║")
                     print("════════════════════════════════════════════════════════════════")
